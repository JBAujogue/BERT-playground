# :hugs: Transformers for NLP
## Disclaimer
**This is an ongoing work**

This work is an attempt to explore the landscape provided by the :hugs: Transformers library, by putting the accent on completeness and explainability.
It does **not** cover the use of "large" models, eg > 110M parameters
<<<<<<< HEAD


# Getting started
## Initial setup
This project uses python `3.11` as core interpreter, and poetry `1.6.1` as dependency manager.
1) Create a new conda environment
```
conda env create -f environment.yml
```

2) Activate the environment
```
conda activate bert-playground
```

3) Install the project dependencies
```
poetry install
```

4) Remove the environment
```
conda remove -n bert-playground --all
```
=======
>>>>>>> 03b987cb


# Getting started
## Initial setup
This project uses python `3.11` as core interpreter, and poetry `1.6.1` as dependency manager.

Create a new conda environment
```
conda env create -f environment.yml
```
Activate the environment
```
conda activate bert-playground
```
Install the project dependencies
```
poetry install
```
Remove the environment
```
conda remove -n bert-playground --all
```


## Prepare datasets
Only prepare datasets you will use.

### Chia
Prepare Chia dataset for Named Entity Recognition
```shell
python -m bertools.datasets.chia build_ner_dataset --flatten --drop-overlapped --zip_file data/chia/chia.zip --output-dir data/chia/spans-flat-nooverlap
```
Options:
- `--flatten` ensures multi-expression spans are completed into spans of consecutive words.
- `--drop-overlapped` ensures no two spans overlap.


## Run train experiment
### • Masked Language Modeling
```shell
python -m bertools.tasks.mlm --config-path configs/mlm.yaml --output-dir models/mlm/dummy
```

### • Reranking
```shell
python -m bertools.tasks.rerank --config-path configs/rerank.yaml --output-dir models/rerank/dummy
```

### • Named Entity Recognition
```shell
python -m bertools.tasks.ner --config-path configs/ner.yaml --output-dir models/ner/dummy
```


## Notebooks
- :black_square_button: = TODO
- :white_check_mark: = Functional
- :sparkles: = Documented

| Task | Notebook | Status | Description |
|-----|-----|-----|-----|
| Misc | Datasets | :black_square_button: |Practical description of Datasets & Dataloaders for memory efficiency |
| Tokenization | Tokenization - Benchmark - Pretrained tokenizers | :black_square_button: | Presentation of different tokenization approaches, along with example tokenizers provided by well-renouned pretrained models |
| | Tokenization - Unigram tokenizer - Clinical Trials ICTRP | :white_check_mark: | Fully documented construction and fitting of a Unigram tokenizer |
| Token Embedding | Token Embedding - Benchmark - SGD based methods | :white_check_mark: | Presentation of context-free, SGD-based token embedding methods |
| | Token Embedding - Benchmark - Matrix Factorization methods | :black_square_button: | Presentation of context-free, Matrix factorization token embedding methods |
| | Token Embedding - Clinical Trials ICTRP | :white_check_mark: | Fitting of W2V embedding table on a corpus of I/E criteria |
| Token Classification | [Token Classification - MLM - Albert Small - Clinical Trials ICTRP](https://github.com/JBAujogue/Transformers-for-NLP/blob/main/notebooks/Token%20Classification%20-%20MLM%20-%20Albert%20Small%20-%20Clinical%20Trials%20ICTRP.ipynb) | :white_check_mark: | Full training of Albert small model on Masked Language Model objective on I/E criteria |
| | Token Classification - NER - CHIA - Albert | :sparkles: | Finetuning of Albert model for Named Entity Recognition |


## Reference
- Hugginface full list of [tutorial notebooks](https://github.com/huggingface/transformers/tree/main/notebooks) (see also [here](https://huggingface.co/docs/transformers/main/notebooks#pytorch-examples))
- Huggingface full list of [training scripts](https://github.com/huggingface/transformers/tree/main/examples/pytorch)
- Huggingface & Pytorch 2.0 [post](https://www.philschmid.de/getting-started-pytorch-2-0-transformers)<|MERGE_RESOLUTION|>--- conflicted
+++ resolved
@@ -4,33 +4,6 @@
 
 This work is an attempt to explore the landscape provided by the :hugs: Transformers library, by putting the accent on completeness and explainability.
 It does **not** cover the use of "large" models, eg > 110M parameters
-<<<<<<< HEAD
-
-
-# Getting started
-## Initial setup
-This project uses python `3.11` as core interpreter, and poetry `1.6.1` as dependency manager.
-1) Create a new conda environment
-```
-conda env create -f environment.yml
-```
-
-2) Activate the environment
-```
-conda activate bert-playground
-```
-
-3) Install the project dependencies
-```
-poetry install
-```
-
-4) Remove the environment
-```
-conda remove -n bert-playground --all
-```
-=======
->>>>>>> 03b987cb
 
 
 # Getting started
